--- conflicted
+++ resolved
@@ -386,6 +386,10 @@
     return this.contentGeneratorConfig;
   }
 
+  setContentGeneratorConfig(config: ContentGeneratorConfig): void {
+    this.contentGeneratorConfig = config;
+  }
+
   getModel(): string {
     return this.contentGeneratorConfig?.model || this.model;
   }
@@ -394,33 +398,11 @@
     // 如果 contentGeneratorConfig 存在，直接更新它
     if (this.contentGeneratorConfig) {
       this.contentGeneratorConfig.model = newModel;
-<<<<<<< HEAD
-      this.modelSwitchedDuringSession = true;
-      console.log('Config: 模型已切换到', newModel);
-    } else {
-      // 如果 contentGeneratorConfig 不存在，标记需要重新初始化
-      console.log('Config: contentGeneratorConfig 不存在，模型切换将在下次初始化时生效');
-      this.modelSwitchedDuringSession = true;
-    }
-  }
-
-  /**
-   * 设置 ContentGeneratorConfig
-   */
-  setContentGeneratorConfig(config: ContentGeneratorConfig): void {
-    this.contentGeneratorConfig = config;
-    console.log('Config: ContentGeneratorConfig 已设置', { model: config.model });
-  }
-
-  isModelSwitchedDuringSession(): boolean {
-    return this.modelSwitchedDuringSession;
-=======
     }
   }
 
   isInFallbackMode(): boolean {
     return this.inFallbackMode;
->>>>>>> 36750ca4
   }
 
   setFallbackMode(active: boolean): void {
@@ -699,6 +681,11 @@
   }
 
   async createToolRegistry(): Promise<ToolRegistry> {
+    // 确保 promptRegistry 已初始化
+    if (!this.promptRegistry) {
+      this.promptRegistry = new PromptRegistry();
+    }
+    
     const registry = new ToolRegistry(this);
 
     // helper to create & register core tools that are enabled
