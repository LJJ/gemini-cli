--- conflicted
+++ resolved
@@ -31,12 +31,9 @@
     "@opentelemetry/sdk-node": "^0.52.0",
     "@types/glob": "^8.1.0",
     "@types/html-to-text": "^9.0.4",
-<<<<<<< HEAD
-    "ajv": "^6.12.6",
-=======
     "ajv": "^8.17.1",
+    "fast-uri": "^2.0.0",
     "chardet": "^2.1.0",
->>>>>>> 36750ca4
     "diff": "^7.0.0",
     "dotenv": "^17.1.0",
     "fdir": "^6.4.6",
@@ -57,11 +54,8 @@
     "ws": "^8.18.0"
   },
   "devDependencies": {
-<<<<<<< HEAD
     "@types/cors": "^2.8.19",
-=======
     "@google/gemini-cli-test-utils": "file:../test-utils",
->>>>>>> 36750ca4
     "@types/diff": "^7.0.2",
     "@types/dotenv": "^6.1.1",
     "@types/express": "^5.0.3",
